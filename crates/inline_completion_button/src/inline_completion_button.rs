--- conflicted
+++ resolved
@@ -253,8 +253,7 @@
                                 ))
                                 .into_any_element(),
                             )
-<<<<<<< HEAD
-                            .tooltip(move |cx| {
+                            .tooltip(move |window, cx| {
                                 Tooltip::with_meta(
                                     "Edit Predictions",
                                     None,
@@ -263,34 +262,20 @@
                                     } else {
                                         "Sign in to use"
                                     },
+                                    window,
                                     cx,
                                 )
                             })
-                            .on_click(cx.listener(move |_, _, cx| {
+                            .on_click(cx.listener(move |_, _, window, cx| {
                                 if let Some(workspace) = workspace.upgrade() {
                                     ZedPredictModal::toggle(
                                         workspace,
                                         user_store.clone(),
                                         client.clone(),
                                         fs.clone(),
+                                        window,
                                         cx,
                                     );
-=======
-                            .tooltip(|window, cx| {
-                                Tooltip::with_meta(
-                                    "Edit Predictions",
-                                    None,
-                                    "Read Terms of Service",
-                                    window,
-                                    cx,
-                                )
-                            })
-                            .on_click(cx.listener(move |_, _, window, cx| {
-                                let user_store = user_store.clone();
-
-                                if let Some(workspace) = workspace.upgrade() {
-                                    ZedPredictTos::toggle(workspace, user_store, window, cx);
->>>>>>> 7b901caf
                                 }
                             })),
                     );
@@ -342,12 +327,8 @@
     pub fn new(
         workspace: WeakEntity<Workspace>,
         fs: Arc<dyn Fs>,
-<<<<<<< HEAD
-        user_store: Model<UserStore>,
+        user_store: Entity<UserStore>,
         client: Arc<Client>,
-=======
-        user_store: Entity<UserStore>,
->>>>>>> 7b901caf
         popover_menu_handle: PopoverMenuHandle<ContextMenu>,
         cx: &mut Context<Self>,
     ) -> Self {
