use crate::status::FileStatus;
use crate::SHORT_SHA_LENGTH;
use crate::{blame::Blame, status::GitStatus};
use anyhow::{anyhow, Context, Result};
use askpass::{AskPassResult, AskPassSession};
use collections::{HashMap, HashSet};
use futures::future::BoxFuture;
use futures::{select_biased, AsyncWriteExt, FutureExt as _};
use git2::BranchType;
use gpui::{AppContext, AsyncApp, SharedString};
use parking_lot::Mutex;
use rope::Rope;
use schemars::JsonSchema;
use serde::Deserialize;
use std::borrow::Borrow;
<<<<<<< HEAD
use std::cmp::Ordering;
use std::io::Write as _;
=======
>>>>>>> 07b67c1b
use std::process::Stdio;
use std::{
    path::{Component, Path, PathBuf},
    sync::{
        atomic::{AtomicUsize, Ordering as AtomicOrdering},
        Arc, LazyLock,
    },
};
use sum_tree::MapSeekTarget;
use util::command::new_smol_command;
use util::ResultExt;

pub const REMOTE_CANCELLED_BY_USER: &str = "Operation cancelled by user";

#[derive(Clone, Debug, Hash, PartialEq, Eq)]
pub struct Branch {
    pub is_head: bool,
    pub name: SharedString,
    pub upstream: Option<Upstream>,
    pub most_recent_commit: Option<CommitSummary>,
}

impl Branch {
    pub fn tracking_status(&self) -> Option<UpstreamTrackingStatus> {
        self.upstream
            .as_ref()
            .and_then(|upstream| upstream.tracking.status())
    }

    pub fn priority_key(&self) -> (bool, Option<i64>) {
        (
            self.is_head,
            self.most_recent_commit
                .as_ref()
                .map(|commit| commit.commit_timestamp),
        )
    }
}

#[derive(Clone, Debug, Hash, PartialEq, Eq)]
pub struct Upstream {
    pub ref_name: SharedString,
    pub tracking: UpstreamTracking,
}

impl Upstream {
    pub fn remote_name(&self) -> Option<&str> {
        self.ref_name
            .strip_prefix("refs/remotes/")
            .and_then(|stripped| stripped.split("/").next())
    }
}

#[derive(Clone, Copy, Debug, Hash, PartialEq, Eq)]
pub enum UpstreamTracking {
    /// Remote ref not present in local repository.
    Gone,
    /// Remote ref present in local repository (fetched from remote).
    Tracked(UpstreamTrackingStatus),
}

impl From<UpstreamTrackingStatus> for UpstreamTracking {
    fn from(status: UpstreamTrackingStatus) -> Self {
        UpstreamTracking::Tracked(status)
    }
}

impl UpstreamTracking {
    pub fn is_gone(&self) -> bool {
        matches!(self, UpstreamTracking::Gone)
    }

    pub fn status(&self) -> Option<UpstreamTrackingStatus> {
        match self {
            UpstreamTracking::Gone => None,
            UpstreamTracking::Tracked(status) => Some(*status),
        }
    }
}

#[derive(Debug, Clone)]
pub struct RemoteCommandOutput {
    pub stdout: String,
    pub stderr: String,
}

impl RemoteCommandOutput {
    pub fn is_empty(&self) -> bool {
        self.stdout.is_empty() && self.stderr.is_empty()
    }
}

#[derive(Clone, Copy, Debug, Hash, PartialEq, Eq)]
pub struct UpstreamTrackingStatus {
    pub ahead: u32,
    pub behind: u32,
}

#[derive(Clone, Debug, Hash, PartialEq, Eq)]
pub struct CommitSummary {
    pub sha: SharedString,
    pub subject: SharedString,
    /// This is a unix timestamp
    pub commit_timestamp: i64,
    pub has_parent: bool,
}

#[derive(Clone, Debug, Hash, PartialEq, Eq)]
pub struct CommitDetails {
    pub sha: SharedString,
    pub message: SharedString,
    pub commit_timestamp: i64,
    pub committer_email: SharedString,
    pub committer_name: SharedString,
}

impl CommitDetails {
    pub fn short_sha(&self) -> SharedString {
        self.sha[..SHORT_SHA_LENGTH].to_string().into()
    }
}

#[derive(Debug, Clone, Hash, PartialEq, Eq)]
pub struct Remote {
    pub name: SharedString,
}

pub enum ResetMode {
    // reset the branch pointer, leave index and worktree unchanged
    // (this will make it look like things that were committed are now
    // staged)
    Soft,
    // reset the branch pointer and index, leave worktree unchanged
    // (this makes it look as though things that were committed are now
    // unstaged)
    Mixed,
}

/// Track whether we did override the index text after reading it.
///
/// After this is created, you can call `is_outdated` to see if we wrote
///
/// Note: this doesn't account for external processis writing to the `index`, but it's still useful
/// if the invariant we want to hold is only dependent on our writes (currently, it is).
#[derive(Debug, Clone)]
pub struct IndexTextVersion {
    version_reference: Arc<AtomicUsize>,
    read_value: usize,
}

impl IndexTextVersion {
    fn new(version_reference: Arc<AtomicUsize>) -> Self {
        IndexTextVersion {
            read_value: version_reference.load(AtomicOrdering::Relaxed),
            version_reference,
        }
    }

    /// Returns `true` if the index was overriden by ourselves.
    pub fn is_outdated(&self) -> bool {
        self.read_value != self.version_reference.load(AtomicOrdering::Relaxed)
    }
}

pub trait GitRepository: Send + Sync {
    fn reload_index(&self);

    /// Returns the contents of an entry in the repository's index, or None if there is no entry
    /// for the given path.
    ///
    /// Also returns `None` for symlinks.
<<<<<<< HEAD
    fn load_index_text(&self, path: &RepoPath) -> Option<(String, IndexTextVersion)>;
=======
    fn load_index_text(&self, path: RepoPath, cx: AsyncApp) -> BoxFuture<Option<String>>;
>>>>>>> 07b67c1b

    /// Returns the contents of an entry in the repository's HEAD, or None if HEAD does not exist
    /// or has no entry for the given path.
    ///
    /// Also returns `None` for symlinks.
    fn load_committed_text(&self, path: RepoPath, cx: AsyncApp) -> BoxFuture<Option<String>>;

    fn set_index_text(
        &self,
        path: RepoPath,
        content: Option<String>,
        env: HashMap<String, String>,
        cx: AsyncApp,
    ) -> BoxFuture<anyhow::Result<()>>;

    /// Returns the URL of the remote with the given name.
    fn remote_url(&self, name: &str) -> Option<String>;

    /// Returns the SHA of the current HEAD.
    fn head_sha(&self) -> Option<String>;

    fn merge_head_shas(&self) -> Vec<String>;

    // Note: this method blocks the current thread!
    fn status(&self, path_prefixes: &[RepoPath]) -> Result<GitStatus>;

    fn branches(&self) -> BoxFuture<Result<Vec<Branch>>>;

    fn change_branch(&self, _: String, _: AsyncApp) -> BoxFuture<Result<()>>;
    fn create_branch(&self, _: String, _: AsyncApp) -> BoxFuture<Result<()>>;

    fn reset(
        &self,
        commit: String,
        mode: ResetMode,
        env: HashMap<String, String>,
    ) -> BoxFuture<Result<()>>;

    fn checkout_files(
        &self,
        commit: String,
        paths: Vec<RepoPath>,
        env: HashMap<String, String>,
    ) -> BoxFuture<Result<()>>;

    fn show(&self, commit: String, cx: AsyncApp) -> BoxFuture<Result<CommitDetails>>;

    fn blame(
        &self,
        path: RepoPath,
        content: Rope,
        cx: AsyncApp,
    ) -> BoxFuture<Result<crate::blame::Blame>>;

    /// Returns the absolute path to the repository. For worktrees, this will be the path to the
    /// worktree's gitdir within the main repository (typically `.git/worktrees/<name>`).
    fn path(&self) -> PathBuf;

    /// Returns the absolute path to the ".git" dir for the main repository, typically a `.git`
    /// folder. For worktrees, this will be the path to the repository the worktree was created
    /// from. Otherwise, this is the same value as `path()`.
    ///
    /// Git documentation calls this the "commondir", and for git CLI is overridden by
    /// `GIT_COMMON_DIR`.
    fn main_repository_path(&self) -> PathBuf;

    /// Updates the index to match the worktree at the given paths.
    ///
    /// If any of the paths have been deleted from the worktree, they will be removed from the index if found there.
    fn stage_paths(
        &self,
        paths: Vec<RepoPath>,
        env: HashMap<String, String>,
        cx: AsyncApp,
    ) -> BoxFuture<Result<()>>;
    /// Updates the index to match HEAD at the given paths.
    ///
    /// If any of the paths were previously staged but do not exist in HEAD, they will be removed from the index.
    fn unstage_paths(
        &self,
        paths: Vec<RepoPath>,
        env: HashMap<String, String>,
        cx: AsyncApp,
    ) -> BoxFuture<Result<()>>;

    fn commit(
        &self,
        message: SharedString,
        name_and_email: Option<(SharedString, SharedString)>,
        env: HashMap<String, String>,
        cx: AsyncApp,
    ) -> BoxFuture<Result<()>>;

    fn push(
        &self,
        branch_name: String,
        upstream_name: String,
        options: Option<PushOptions>,
        askpass: AskPassSession,
        env: HashMap<String, String>,
        cx: AsyncApp,
    ) -> BoxFuture<Result<RemoteCommandOutput>>;

    fn pull(
        &self,
        branch_name: String,
        upstream_name: String,
        askpass: AskPassSession,
        env: HashMap<String, String>,
        cx: AsyncApp,
    ) -> BoxFuture<Result<RemoteCommandOutput>>;

    fn fetch(
        &self,
        askpass: AskPassSession,
        env: HashMap<String, String>,
        cx: AsyncApp,
    ) -> BoxFuture<Result<RemoteCommandOutput>>;

    fn get_remotes(
        &self,
        branch_name: Option<String>,
        cx: AsyncApp,
    ) -> BoxFuture<Result<Vec<Remote>>>;

    /// returns a list of remote branches that contain HEAD
    fn check_for_pushed_commit(&self, cx: AsyncApp) -> BoxFuture<Result<Vec<SharedString>>>;

    /// Run git diff
    fn diff(&self, diff: DiffType, cx: AsyncApp) -> BoxFuture<Result<String>>;
}

pub enum DiffType {
    HeadToIndex,
    HeadToWorktree,
}

#[derive(Debug, Clone, Copy, PartialEq, Eq, Deserialize, JsonSchema)]
pub enum PushOptions {
    SetUpstream,
    Force,
}

impl std::fmt::Debug for dyn GitRepository {
    fn fmt(&self, f: &mut std::fmt::Formatter<'_>) -> std::fmt::Result {
        f.debug_struct("dyn GitRepository<...>").finish()
    }
}

pub struct RealGitRepository {
    pub repository: Arc<Mutex<git2::Repository>>,
    pub git_binary_path: PathBuf,
    /// Incremented when we write to the index.
    pub index_version: Arc<AtomicUsize>,
}

impl RealGitRepository {
    pub fn new(repository: git2::Repository, git_binary_path: Option<PathBuf>) -> Self {
        Self {
            repository: Arc::new(Mutex::new(repository)),
            git_binary_path: git_binary_path.unwrap_or_else(|| PathBuf::from("git")),
            index_version: Arc::new(AtomicUsize::new(0)),
        }
    }

    fn working_directory(&self) -> Result<PathBuf> {
        self.repository
            .lock()
            .workdir()
            .context("failed to read git work directory")
            .map(Path::to_path_buf)
    }

    fn set_index_text_impl(
        &self,
        path: &RepoPath,
        content: Option<String>,
        env: &HashMap<String, String>,
        repo: &git2::Repository,
    ) -> anyhow::Result<()> {
        let working_directory = repo
            .workdir()
            .context("failed to read git work directory")
            .map(Path::to_path_buf)?;
        if let Some(content) = content {
            let mut child = new_std_command(&self.git_binary_path)
                .current_dir(&working_directory)
                .envs(env)
                .args(["hash-object", "-w", "--stdin"])
                .stdin(Stdio::piped())
                .stdout(Stdio::piped())
                .spawn()?;
            child.stdin.take().unwrap().write_all(content.as_bytes())?;
            let output = child.wait_with_output()?.stdout;
            let sha = String::from_utf8(output)?;

            log::debug!("indexing SHA: {sha}, path {path:?}");

            let output = new_std_command(&self.git_binary_path)
                .current_dir(&working_directory)
                .envs(env)
                .args(["update-index", "--add", "--cacheinfo", "100644", &sha])
                .arg(path.as_ref())
                .output()?;

            if !output.status.success() {
                return Err(anyhow!(
                    "Failed to stage:\n{}",
                    String::from_utf8_lossy(&output.stderr)
                ));
            }
        } else {
            let output = new_std_command(&self.git_binary_path)
                .current_dir(&working_directory)
                .envs(env)
                .args(["update-index", "--force-remove"])
                .arg(path.as_ref())
                .output()?;

            if !output.status.success() {
                return Err(anyhow!(
                    "Failed to unstage:\n{}",
                    String::from_utf8_lossy(&output.stderr)
                ));
            }
        }

        Ok(())
    }
}

// https://git-scm.com/book/en/v2/Git-Internals-Git-Objects
const GIT_MODE_SYMLINK: u32 = 0o120000;

impl GitRepository for RealGitRepository {
    fn reload_index(&self) {
        if let Ok(mut index) = self.repository.lock().index() {
            index.read(false).log_err();
        }
    }

    fn path(&self) -> PathBuf {
        let repo = self.repository.lock();
        repo.path().into()
    }

    fn main_repository_path(&self) -> PathBuf {
        let repo = self.repository.lock();
        repo.commondir().into()
    }

    fn show(&self, commit: String, cx: AsyncApp) -> BoxFuture<Result<CommitDetails>> {
        let repo = self.repository.clone();
        cx.background_spawn(async move {
            let repo = repo.lock();
            let Ok(commit) = repo.revparse_single(&commit)?.into_commit() else {
                anyhow::bail!("{} is not a commit", commit);
            };
            let details = CommitDetails {
                sha: commit.id().to_string().into(),
                message: String::from_utf8_lossy(commit.message_raw_bytes())
                    .to_string()
                    .into(),
                commit_timestamp: commit.time().seconds(),
                committer_email: String::from_utf8_lossy(commit.committer().email_bytes())
                    .to_string()
                    .into(),
                committer_name: String::from_utf8_lossy(commit.committer().name_bytes())
                    .to_string()
                    .into(),
            };
            Ok(details)
        })
        .boxed()
    }

    fn reset(
        &self,
        commit: String,
        mode: ResetMode,
        env: HashMap<String, String>,
    ) -> BoxFuture<Result<()>> {
        async move {
            let working_directory = self.working_directory();

            let mode_flag = match mode {
                ResetMode::Mixed => "--mixed",
                ResetMode::Soft => "--soft",
            };

            let output = new_smol_command(&self.git_binary_path)
                .envs(env)
                .current_dir(&working_directory?)
                .args(["reset", mode_flag, &commit])
                .output()
                .await?;
            if !output.status.success() {
                return Err(anyhow!(
                    "Failed to reset:\n{}",
                    String::from_utf8_lossy(&output.stderr)
                ));
            }
            Ok(())
        }
        .boxed()
    }

    fn checkout_files(
        &self,
        commit: String,
        paths: Vec<RepoPath>,
        env: HashMap<String, String>,
    ) -> BoxFuture<Result<()>> {
        let working_directory = self.working_directory();
        let git_binary_path = self.git_binary_path.clone();
        async move {
            if paths.is_empty() {
                return Ok(());
            }

            let output = new_smol_command(&git_binary_path)
                .current_dir(&working_directory?)
                .envs(env)
                .args(["checkout", &commit, "--"])
                .args(paths.iter().map(|path| path.as_ref()))
                .output()
                .await?;
            if !output.status.success() {
                return Err(anyhow!(
                    "Failed to checkout files:\n{}",
                    String::from_utf8_lossy(&output.stderr)
                ));
            }
            Ok(())
        }
        .boxed()
    }

<<<<<<< HEAD
    fn load_index_text(&self, path: &RepoPath) -> Option<(String, IndexTextVersion)> {
        fn logic(repo: &git2::Repository, path: &RepoPath) -> Result<Option<String>> {
            const STAGE_NORMAL: i32 = 0;
            let mut index = repo.index()?;

            // This check is required because index.get_path() unwraps internally :(
            check_path_to_repo_path_errors(path)?;

            index.read(false)?;

            let oid = match index.get_path(path, STAGE_NORMAL) {
                Some(entry) if entry.mode != GIT_MODE_SYMLINK => entry.id,
                _ => return Ok(None),
            };
=======
    fn load_index_text(&self, path: RepoPath, cx: AsyncApp) -> BoxFuture<Option<String>> {
        let repo = self.repository.clone();
        cx.background_spawn(async move {
            fn logic(repo: &git2::Repository, path: &RepoPath) -> Result<Option<String>> {
                const STAGE_NORMAL: i32 = 0;
                let index = repo.index()?;

                // This check is required because index.get_path() unwraps internally :(
                check_path_to_repo_path_errors(path)?;
>>>>>>> 07b67c1b

                let oid = match index.get_path(path, STAGE_NORMAL) {
                    Some(entry) if entry.mode != GIT_MODE_SYMLINK => entry.id,
                    _ => return Ok(None),
                };

<<<<<<< HEAD
        let repo = self.repository.lock();
        let version = IndexTextVersion::new(self.index_version.clone());

        match logic(&repo, path) {
            Ok(value) => value.map(|string| (string, version)),
            Err(err) => {
                log::error!("Error loading index text: {:?}", err);
                None
            }
        }
    }

    fn load_committed_text(&self, path: &RepoPath) -> Option<String> {
        let repo = self.repository.lock();
        let head = repo.head().ok()?.peel_to_tree().log_err()?;
        let entry = head.get_path(path).ok()?;
        if entry.filemode() == i32::from(git2::FileMode::Link) {
            return None;
        }
        let content = repo.find_blob(entry.id()).log_err()?.content().to_owned();
        String::from_utf8(content).log_err()
=======
                let content = repo.find_blob(oid)?.content().to_owned();
                Ok(Some(String::from_utf8(content)?))
            }
            match logic(&repo.lock(), &path) {
                Ok(value) => return value,
                Err(err) => log::error!("Error loading index text: {:?}", err),
            }
            None
        })
        .boxed()
    }

    fn load_committed_text(&self, path: RepoPath, cx: AsyncApp) -> BoxFuture<Option<String>> {
        let repo = self.repository.clone();
        cx.background_spawn(async move {
            let repo = repo.lock();
            let head = repo.head().ok()?.peel_to_tree().log_err()?;
            let entry = head.get_path(&path).ok()?;
            if entry.filemode() == i32::from(git2::FileMode::Link) {
                return None;
            }
            let content = repo.find_blob(entry.id()).log_err()?.content().to_owned();
            let content = String::from_utf8(content).log_err()?;
            Some(content)
        })
        .boxed()
>>>>>>> 07b67c1b
    }

    fn set_index_text(
        &self,
        path: RepoPath,
        content: Option<String>,
<<<<<<< HEAD
        env: &HashMap<String, String>,
    ) -> anyhow::Result<()> {
        let repo = self.repository.lock();
        let result = self.set_index_text_impl(path, content, env, &repo);
        self.index_version.fetch_add(1, AtomicOrdering::Relaxed);
        result
=======
        env: HashMap<String, String>,
        cx: AsyncApp,
    ) -> BoxFuture<anyhow::Result<()>> {
        let working_directory = self.working_directory();
        let git_binary_path = self.git_binary_path.clone();
        cx.background_spawn(async move {
            let working_directory = working_directory?;
            if let Some(content) = content {
                let mut child = new_smol_command(&git_binary_path)
                    .current_dir(&working_directory)
                    .envs(&env)
                    .args(["hash-object", "-w", "--stdin"])
                    .stdin(Stdio::piped())
                    .stdout(Stdio::piped())
                    .spawn()?;
                child
                    .stdin
                    .take()
                    .unwrap()
                    .write_all(content.as_bytes())
                    .await?;
                let output = child.output().await?.stdout;
                let sha = String::from_utf8(output)?;

                log::debug!("indexing SHA: {sha}, path {path:?}");

                let output = new_smol_command(&git_binary_path)
                    .current_dir(&working_directory)
                    .envs(env)
                    .args(["update-index", "--add", "--cacheinfo", "100644", &sha])
                    .arg(path.as_ref())
                    .output()
                    .await?;

                if !output.status.success() {
                    return Err(anyhow!(
                        "Failed to stage:\n{}",
                        String::from_utf8_lossy(&output.stderr)
                    ));
                }
            } else {
                let output = new_smol_command(&git_binary_path)
                    .current_dir(&working_directory)
                    .envs(env)
                    .args(["update-index", "--force-remove"])
                    .arg(path.as_ref())
                    .output()
                    .await?;

                if !output.status.success() {
                    return Err(anyhow!(
                        "Failed to unstage:\n{}",
                        String::from_utf8_lossy(&output.stderr)
                    ));
                }
            }

            Ok(())
        })
        .boxed()
>>>>>>> 07b67c1b
    }

    fn remote_url(&self, name: &str) -> Option<String> {
        let repo = self.repository.lock();
        let remote = repo.find_remote(name).ok()?;
        remote.url().map(|url| url.to_string())
    }

    fn head_sha(&self) -> Option<String> {
        Some(self.repository.lock().head().ok()?.target()?.to_string())
    }

    fn merge_head_shas(&self) -> Vec<String> {
        let mut shas = Vec::default();
        self.repository
            .lock()
            .mergehead_foreach(|oid| {
                shas.push(oid.to_string());
                true
            })
            .ok();
        if let Some(oid) = self
            .repository
            .lock()
            .find_reference("CHERRY_PICK_HEAD")
            .ok()
            .and_then(|reference| reference.target())
        {
            shas.push(oid.to_string())
        }
        shas
    }

    fn status(&self, path_prefixes: &[RepoPath]) -> Result<GitStatus> {
        let working_directory = self
            .repository
            .lock()
            .workdir()
            .context("failed to read git work directory")?
            .to_path_buf();
        GitStatus::new(&self.git_binary_path, &working_directory, path_prefixes)
    }

    fn branches(&self) -> BoxFuture<Result<Vec<Branch>>> {
        let working_directory = self.working_directory();
        let git_binary_path = self.git_binary_path.clone();
        async move {
            let fields = [
                "%(HEAD)",
                "%(objectname)",
                "%(parent)",
                "%(refname)",
                "%(upstream)",
                "%(upstream:track)",
                "%(committerdate:unix)",
                "%(contents:subject)",
            ]
            .join("%00");
            let args = vec!["for-each-ref", "refs/heads/**/*", "--format", &fields];
            let working_directory = working_directory?;
            let output = new_smol_command(&git_binary_path)
                .current_dir(&working_directory)
                .args(args)
                .output()
                .await?;

            if !output.status.success() {
                return Err(anyhow!(
                    "Failed to git git branches:\n{}",
                    String::from_utf8_lossy(&output.stderr)
                ));
            }

            let input = String::from_utf8_lossy(&output.stdout);

            let mut branches = parse_branch_input(&input)?;
            if branches.is_empty() {
                let args = vec!["symbolic-ref", "--quiet", "--short", "HEAD"];

                let output = new_smol_command(&git_binary_path)
                    .current_dir(&working_directory)
                    .args(args)
                    .output()
                    .await?;

                // git symbolic-ref returns a non-0 exit code if HEAD points
                // to something other than a branch
                if output.status.success() {
                    let name = String::from_utf8_lossy(&output.stdout).trim().to_string();

                    branches.push(Branch {
                        name: name.into(),
                        is_head: true,
                        upstream: None,
                        most_recent_commit: None,
                    });
                }
            }

            Ok(branches)
        }
        .boxed()
    }

    fn change_branch(&self, name: String, cx: AsyncApp) -> BoxFuture<Result<()>> {
        let repo = self.repository.clone();
        cx.background_spawn(async move {
            let repo = repo.lock();
            let revision = repo.find_branch(&name, BranchType::Local)?;
            let revision = revision.get();
            let as_tree = revision.peel_to_tree()?;
            repo.checkout_tree(as_tree.as_object(), None)?;
            repo.set_head(
                revision
                    .name()
                    .ok_or_else(|| anyhow!("Branch name could not be retrieved"))?,
            )?;
            Ok(())
        })
        .boxed()
    }

    fn create_branch(&self, name: String, cx: AsyncApp) -> BoxFuture<Result<()>> {
        let repo = self.repository.clone();
        cx.background_spawn(async move {
            let repo = repo.lock();
            let current_commit = repo.head()?.peel_to_commit()?;
            repo.branch(&name, &current_commit, false)?;
            Ok(())
        })
        .boxed()
    }

    fn blame(
        &self,
        path: RepoPath,
        content: Rope,
        cx: AsyncApp,
    ) -> BoxFuture<Result<crate::blame::Blame>> {
        let working_directory = self.working_directory();
        let git_binary_path = self.git_binary_path.clone();

        const REMOTE_NAME: &str = "origin";
        let remote_url = self.remote_url(REMOTE_NAME);

        cx.background_spawn(async move {
            crate::blame::Blame::for_path(
                &git_binary_path,
                &working_directory?,
                &path,
                &content,
                remote_url,
            )
            .await
        })
        .boxed()
    }

    fn diff(&self, diff: DiffType, cx: AsyncApp) -> BoxFuture<Result<String>> {
        let working_directory = self.working_directory();
        let git_binary_path = self.git_binary_path.clone();
        cx.background_spawn(async move {
            let args = match diff {
                DiffType::HeadToIndex => Some("--staged"),
                DiffType::HeadToWorktree => None,
            };

            let output = new_smol_command(&git_binary_path)
                .current_dir(&working_directory?)
                .args(["diff"])
                .args(args)
                .output()
                .await?;

            if !output.status.success() {
                return Err(anyhow!(
                    "Failed to run git diff:\n{}",
                    String::from_utf8_lossy(&output.stderr)
                ));
            }
            Ok(String::from_utf8_lossy(&output.stdout).to_string())
        })
        .boxed()
    }

    fn stage_paths(
        &self,
        paths: Vec<RepoPath>,
        env: HashMap<String, String>,
        cx: AsyncApp,
    ) -> BoxFuture<Result<()>> {
        let working_directory = self.working_directory();
        let git_binary_path = self.git_binary_path.clone();
        cx.background_spawn(async move {
            if !paths.is_empty() {
                let output = new_smol_command(&git_binary_path)
                    .current_dir(&working_directory?)
                    .envs(env)
                    .args(["update-index", "--add", "--remove", "--"])
                    .args(paths.iter().map(|p| p.as_ref()))
                    .output()
                    .await?;

                if !output.status.success() {
                    return Err(anyhow!(
                        "Failed to stage paths:\n{}",
                        String::from_utf8_lossy(&output.stderr)
                    ));
                }
            }
            Ok(())
        })
        .boxed()
    }

    fn unstage_paths(
        &self,
        paths: Vec<RepoPath>,
        env: HashMap<String, String>,
        cx: AsyncApp,
    ) -> BoxFuture<Result<()>> {
        let working_directory = self.working_directory();
        let git_binary_path = self.git_binary_path.clone();

        cx.background_spawn(async move {
            if !paths.is_empty() {
                let output = new_smol_command(&git_binary_path)
                    .current_dir(&working_directory?)
                    .envs(env)
                    .args(["reset", "--quiet", "--"])
                    .args(paths.iter().map(|p| p.as_ref()))
                    .output()
                    .await?;

                if !output.status.success() {
                    return Err(anyhow!(
                        "Failed to unstage:\n{}",
                        String::from_utf8_lossy(&output.stderr)
                    ));
                }
            }
            Ok(())
        })
        .boxed()
    }

    fn commit(
        &self,
        message: SharedString,
        name_and_email: Option<(SharedString, SharedString)>,
        env: HashMap<String, String>,
        cx: AsyncApp,
    ) -> BoxFuture<Result<()>> {
        let working_directory = self.working_directory();
        let git_binary_path = self.git_binary_path.clone();
        cx.background_spawn(async move {
            let mut cmd = new_smol_command(&git_binary_path);
            cmd.current_dir(&working_directory?)
                .envs(env)
                .args(["commit", "--quiet", "-m"])
                .arg(&message.to_string())
                .arg("--cleanup=strip");

            if let Some((name, email)) = name_and_email {
                cmd.arg("--author").arg(&format!("{name} <{email}>"));
            }

            let output = cmd.output().await?;

            if !output.status.success() {
                return Err(anyhow!(
                    "Failed to commit:\n{}",
                    String::from_utf8_lossy(&output.stderr)
                ));
            }
            Ok(())
        })
        .boxed()
    }

    fn push(
        &self,
        branch_name: String,
        remote_name: String,
        options: Option<PushOptions>,
        ask_pass: AskPassSession,
        env: HashMap<String, String>,
        // note: git push *must* be started on the main thread for
        // git-credentials manager to work (hence taking an AsyncApp)
        _cx: AsyncApp,
    ) -> BoxFuture<Result<RemoteCommandOutput>> {
        let working_directory = self.working_directory();
        async move {
            let working_directory = working_directory?;

            let mut command = new_smol_command("git");
            command
                .envs(env)
                .env("GIT_ASKPASS", ask_pass.script_path())
                .env("SSH_ASKPASS", ask_pass.script_path())
                .env("SSH_ASKPASS_REQUIRE", "force")
                .env("GIT_HTTP_USER_AGENT", "Zed")
                .current_dir(&working_directory)
                .args(["push"])
                .args(options.map(|option| match option {
                    PushOptions::SetUpstream => "--set-upstream",
                    PushOptions::Force => "--force-with-lease",
                }))
                .arg(remote_name)
                .arg(format!("{}:{}", branch_name, branch_name))
                .stdin(smol::process::Stdio::null())
                .stdout(smol::process::Stdio::piped())
                .stderr(smol::process::Stdio::piped());
            let git_process = command.spawn()?;

            run_remote_command(ask_pass, git_process).await
        }
        .boxed()
    }

    fn pull(
        &self,
        branch_name: String,
        remote_name: String,
        ask_pass: AskPassSession,
        env: HashMap<String, String>,
        _cx: AsyncApp,
    ) -> BoxFuture<Result<RemoteCommandOutput>> {
        let working_directory = self.working_directory();
        async {
            let mut command = new_smol_command("git");
            command
                .envs(env)
                .env("GIT_ASKPASS", ask_pass.script_path())
                .env("SSH_ASKPASS", ask_pass.script_path())
                .env("SSH_ASKPASS_REQUIRE", "force")
                .current_dir(&working_directory?)
                .args(["pull"])
                .arg(remote_name)
                .arg(branch_name)
                .stdout(smol::process::Stdio::piped())
                .stderr(smol::process::Stdio::piped());
            let git_process = command.spawn()?;

            run_remote_command(ask_pass, git_process).await
        }
        .boxed()
    }

    fn fetch(
        &self,
        ask_pass: AskPassSession,
        env: HashMap<String, String>,
        _cx: AsyncApp,
    ) -> BoxFuture<Result<RemoteCommandOutput>> {
        let working_directory = self.working_directory();
        async {
            let mut command = new_smol_command("git");
            command
                .envs(env)
                .env("GIT_ASKPASS", ask_pass.script_path())
                .env("SSH_ASKPASS", ask_pass.script_path())
                .env("SSH_ASKPASS_REQUIRE", "force")
                .current_dir(&working_directory?)
                .args(["fetch", "--all"])
                .stdout(smol::process::Stdio::piped())
                .stderr(smol::process::Stdio::piped());
            let git_process = command.spawn()?;

            run_remote_command(ask_pass, git_process).await
        }
        .boxed()
    }

    fn get_remotes(
        &self,
        branch_name: Option<String>,
        cx: AsyncApp,
    ) -> BoxFuture<Result<Vec<Remote>>> {
        let working_directory = self.working_directory();
        let git_binary_path = self.git_binary_path.clone();
        cx.background_spawn(async move {
            let working_directory = working_directory?;
            if let Some(branch_name) = branch_name {
                let output = new_smol_command(&git_binary_path)
                    .current_dir(&working_directory)
                    .args(["config", "--get"])
                    .arg(format!("branch.{}.remote", branch_name))
                    .output()
                    .await?;

                if output.status.success() {
                    let remote_name = String::from_utf8_lossy(&output.stdout);

                    return Ok(vec![Remote {
                        name: remote_name.trim().to_string().into(),
                    }]);
                }
            }

            let output = new_smol_command(&git_binary_path)
                .current_dir(&working_directory)
                .args(["remote"])
                .output()
                .await?;

            if output.status.success() {
                let remote_names = String::from_utf8_lossy(&output.stdout)
                    .split('\n')
                    .filter(|name| !name.is_empty())
                    .map(|name| Remote {
                        name: name.trim().to_string().into(),
                    })
                    .collect();

                return Ok(remote_names);
            } else {
                return Err(anyhow!(
                    "Failed to get remotes:\n{}",
                    String::from_utf8_lossy(&output.stderr)
                ));
            }
        })
        .boxed()
    }

    fn check_for_pushed_commit(&self, cx: AsyncApp) -> BoxFuture<Result<Vec<SharedString>>> {
        let working_directory = self.working_directory();
        let git_binary_path = self.git_binary_path.clone();
        cx.background_spawn(async move {
            let working_directory = working_directory?;
            let git_cmd = async |args: &[&str]| -> Result<String> {
                let output = new_smol_command(&git_binary_path)
                    .current_dir(&working_directory)
                    .args(args)
                    .output()
                    .await?;
                if output.status.success() {
                    Ok(String::from_utf8(output.stdout)?)
                } else {
                    Err(anyhow!(String::from_utf8_lossy(&output.stderr).to_string()))
                }
            };

            let head = git_cmd(&["rev-parse", "HEAD"])
                .await
                .context("Failed to get HEAD")?
                .trim()
                .to_owned();

            let mut remote_branches = vec![];
            let mut add_if_matching = async |remote_head: &str| {
                if let Ok(merge_base) = git_cmd(&["merge-base", &head, remote_head]).await {
                    if merge_base.trim() == head {
                        if let Some(s) = remote_head.strip_prefix("refs/remotes/") {
                            remote_branches.push(s.to_owned().into());
                        }
                    }
                }
            };

            // check the main branch of each remote
            let remotes = git_cmd(&["remote"])
                .await
                .context("Failed to get remotes")?;
            for remote in remotes.lines() {
                if let Ok(remote_head) =
                    git_cmd(&["symbolic-ref", &format!("refs/remotes/{remote}/HEAD")]).await
                {
                    add_if_matching(remote_head.trim()).await;
                }
            }

            // ... and the remote branch that the checked-out one is tracking
            if let Ok(remote_head) = git_cmd(&["rev-parse", "--symbolic-full-name", "@{u}"]).await {
                add_if_matching(remote_head.trim()).await;
            }

            Ok(remote_branches)
        })
        .boxed()
    }
}

async fn run_remote_command(
    mut ask_pass: AskPassSession,
    git_process: smol::process::Child,
) -> std::result::Result<RemoteCommandOutput, anyhow::Error> {
    select_biased! {
        result = ask_pass.run().fuse() => {
            match result {
                AskPassResult::CancelledByUser => {
                    Err(anyhow!(REMOTE_CANCELLED_BY_USER))?
                }
                AskPassResult::Timedout => {
                    Err(anyhow!("Connecting to host timed out"))?
                }
            }
        }
        output = git_process.output().fuse() => {
            let output = output?;
            if !output.status.success() {
                Err(anyhow!(
                    "{}",
                    String::from_utf8_lossy(&output.stderr)
                ))
            } else {
                Ok(RemoteCommandOutput {
                    stdout: String::from_utf8_lossy(&output.stdout).to_string(),
                    stderr: String::from_utf8_lossy(&output.stderr).to_string(),
                })
            }
        }
    }
}

#[derive(Debug, Clone)]
pub struct FakeGitRepository {
    state: Arc<Mutex<FakeGitRepositoryState>>,
}

#[derive(Debug, Clone)]
pub struct FakeGitRepositoryState {
    pub path: PathBuf,
    pub event_emitter: smol::channel::Sender<PathBuf>,
    pub head_contents: HashMap<RepoPath, String>,
    pub index_contents: HashMap<RepoPath, String>,
    pub blames: HashMap<RepoPath, Blame>,
    pub statuses: HashMap<RepoPath, FileStatus>,
    pub current_branch_name: Option<String>,
    pub branches: HashSet<String>,
    pub index_version: Arc<AtomicUsize>,
    pub simulated_index_write_error_message: Option<String>,
    pub index_write_delayed: bool,
}

impl FakeGitRepository {
    pub fn open(state: Arc<Mutex<FakeGitRepositoryState>>) -> Arc<dyn GitRepository> {
        Arc::new(FakeGitRepository { state })
    }
}

impl FakeGitRepositoryState {
    pub fn new(path: PathBuf, event_emitter: smol::channel::Sender<PathBuf>) -> Self {
        FakeGitRepositoryState {
            path,
            event_emitter,
            head_contents: Default::default(),
            index_contents: Default::default(),
            blames: Default::default(),
            statuses: Default::default(),
            current_branch_name: Default::default(),
            branches: Default::default(),
            index_version: Arc::new(AtomicUsize::new(0)),
            simulated_index_write_error_message: None,
            index_write_delayed: false,
        }
    }
}

impl GitRepository for FakeGitRepository {
    fn reload_index(&self) {}

<<<<<<< HEAD
    fn load_index_text(&self, path: &RepoPath) -> Option<(String, IndexTextVersion)> {
        let state = self.state.lock();
        let version = IndexTextVersion::new(state.index_version.clone());
        let string = state.index_contents.get(path.as_ref()).cloned();
        string.map(|content| (content, version))
=======
    fn load_index_text(&self, path: RepoPath, _: AsyncApp) -> BoxFuture<Option<String>> {
        let state = self.state.lock();
        let content = state.index_contents.get(path.as_ref()).cloned();
        async { content }.boxed()
>>>>>>> 07b67c1b
    }

    fn load_committed_text(&self, path: RepoPath, _: AsyncApp) -> BoxFuture<Option<String>> {
        let state = self.state.lock();
        let content = state.head_contents.get(path.as_ref()).cloned();
        async { content }.boxed()
    }

    fn set_index_text(
        &self,
        path: RepoPath,
        content: Option<String>,
        _env: HashMap<String, String>,
        _cx: AsyncApp,
    ) -> BoxFuture<anyhow::Result<()>> {
        let mut state = self.state.lock();
        if let Some(message) = state.simulated_index_write_error_message.clone() {
            return async { Err(anyhow::anyhow!(message)) }.boxed();
        }
        if let Some(content) = content {
            state.index_contents.insert(path.clone(), content);
        } else {
            state.index_contents.remove(&path);
        }
        state.index_version.fetch_add(1, AtomicOrdering::Relaxed);

        state
            .event_emitter
            .try_send(state.path.clone())
            .expect("Dropped repo change event");
<<<<<<< HEAD

        Ok(())
=======
        async { Ok(()) }.boxed()
>>>>>>> 07b67c1b
    }

    fn remote_url(&self, _name: &str) -> Option<String> {
        None
    }

    fn head_sha(&self) -> Option<String> {
        None
    }

    fn merge_head_shas(&self) -> Vec<String> {
        vec![]
    }

    fn show(&self, _: String, _: AsyncApp) -> BoxFuture<Result<CommitDetails>> {
        unimplemented!()
    }

    fn reset(&self, _: String, _: ResetMode, _: HashMap<String, String>) -> BoxFuture<Result<()>> {
        unimplemented!()
    }

    fn checkout_files(
        &self,
        _: String,
        _: Vec<RepoPath>,
        _: HashMap<String, String>,
    ) -> BoxFuture<Result<()>> {
        unimplemented!()
    }

    fn path(&self) -> PathBuf {
        let state = self.state.lock();
        state.path.clone()
    }

    fn main_repository_path(&self) -> PathBuf {
        self.path()
    }

    fn status(&self, path_prefixes: &[RepoPath]) -> Result<GitStatus> {
        let state = self.state.lock();

        let mut entries = state
            .statuses
            .iter()
            .filter_map(|(repo_path, status)| {
                if path_prefixes
                    .iter()
                    .any(|path_prefix| repo_path.0.starts_with(path_prefix))
                {
                    Some((repo_path.to_owned(), *status))
                } else {
                    None
                }
            })
            .collect::<Vec<_>>();
        entries.sort_unstable_by(|(a, _), (b, _)| a.cmp(&b));

        Ok(GitStatus {
            entries: entries.into(),
        })
    }

    fn branches(&self) -> BoxFuture<Result<Vec<Branch>>> {
        let state = self.state.lock();
        let current_branch = &state.current_branch_name;
        let result = Ok(state
            .branches
            .iter()
            .map(|branch_name| Branch {
                is_head: Some(branch_name) == current_branch.as_ref(),
                name: branch_name.into(),
                most_recent_commit: None,
                upstream: None,
            })
            .collect());

        async { result }.boxed()
    }

    fn change_branch(&self, name: String, _: AsyncApp) -> BoxFuture<Result<()>> {
        let mut state = self.state.lock();
        state.current_branch_name = Some(name.to_owned());
        state
            .event_emitter
            .try_send(state.path.clone())
            .expect("Dropped repo change event");
        async { Ok(()) }.boxed()
    }

    fn create_branch(&self, name: String, _: AsyncApp) -> BoxFuture<Result<()>> {
        let mut state = self.state.lock();
        state.branches.insert(name.to_owned());
        state
            .event_emitter
            .try_send(state.path.clone())
            .expect("Dropped repo change event");
        async { Ok(()) }.boxed()
    }

    fn blame(
        &self,
        path: RepoPath,
        _content: Rope,
        _cx: AsyncApp,
    ) -> BoxFuture<Result<crate::blame::Blame>> {
        let state = self.state.lock();
        let result = state
            .blames
            .get(&path)
            .with_context(|| format!("failed to get blame for {:?}", path.0))
            .cloned();
        async { result }.boxed()
    }

    fn stage_paths(
        &self,
        _paths: Vec<RepoPath>,
        _env: HashMap<String, String>,
        _cx: AsyncApp,
    ) -> BoxFuture<Result<()>> {
        unimplemented!()
    }

    fn unstage_paths(
        &self,
        _paths: Vec<RepoPath>,
        _env: HashMap<String, String>,
        _cx: AsyncApp,
    ) -> BoxFuture<Result<()>> {
        unimplemented!()
    }

    fn commit(
        &self,
        _message: SharedString,
        _name_and_email: Option<(SharedString, SharedString)>,
        _env: HashMap<String, String>,
        _: AsyncApp,
    ) -> BoxFuture<Result<()>> {
        unimplemented!()
    }

    fn push(
        &self,
        _branch: String,
        _remote: String,
        _options: Option<PushOptions>,
        _ask_pass: AskPassSession,
        _env: HashMap<String, String>,
        _cx: AsyncApp,
    ) -> BoxFuture<Result<RemoteCommandOutput>> {
        unimplemented!()
    }

    fn pull(
        &self,
        _branch: String,
        _remote: String,
        _ask_pass: AskPassSession,
        _env: HashMap<String, String>,
        _cx: AsyncApp,
    ) -> BoxFuture<Result<RemoteCommandOutput>> {
        unimplemented!()
    }

    fn fetch(
        &self,
        _ask_pass: AskPassSession,
        _env: HashMap<String, String>,
        _cx: AsyncApp,
    ) -> BoxFuture<Result<RemoteCommandOutput>> {
        unimplemented!()
    }

    fn get_remotes(
        &self,
        _branch: Option<String>,
        _cx: AsyncApp,
    ) -> BoxFuture<Result<Vec<Remote>>> {
        unimplemented!()
    }

    fn check_for_pushed_commit(&self, _cx: AsyncApp) -> BoxFuture<Result<Vec<SharedString>>> {
        unimplemented!()
    }

    fn diff(&self, _diff: DiffType, _cx: AsyncApp) -> BoxFuture<Result<String>> {
        unimplemented!()
    }
}

fn check_path_to_repo_path_errors(relative_file_path: &Path) -> Result<()> {
    match relative_file_path.components().next() {
        None => anyhow::bail!("repo path should not be empty"),
        Some(Component::Prefix(_)) => anyhow::bail!(
            "repo path `{}` should be relative, not a windows prefix",
            relative_file_path.to_string_lossy()
        ),
        Some(Component::RootDir) => {
            anyhow::bail!(
                "repo path `{}` should be relative",
                relative_file_path.to_string_lossy()
            )
        }
        Some(Component::CurDir) => {
            anyhow::bail!(
                "repo path `{}` should not start with `.`",
                relative_file_path.to_string_lossy()
            )
        }
        Some(Component::ParentDir) => {
            anyhow::bail!(
                "repo path `{}` should not start with `..`",
                relative_file_path.to_string_lossy()
            )
        }
        _ => Ok(()),
    }
}

pub static WORK_DIRECTORY_REPO_PATH: LazyLock<RepoPath> =
    LazyLock::new(|| RepoPath(Path::new("").into()));

#[derive(Clone, Debug, Ord, Hash, PartialOrd, Eq, PartialEq)]
pub struct RepoPath(pub Arc<Path>);

impl RepoPath {
    pub fn new(path: PathBuf) -> Self {
        debug_assert!(path.is_relative(), "Repo paths must be relative");

        RepoPath(path.into())
    }

    pub fn from_str(path: &str) -> Self {
        let path = Path::new(path);
        debug_assert!(path.is_relative(), "Repo paths must be relative");

        RepoPath(path.into())
    }
}

impl std::fmt::Display for RepoPath {
    fn fmt(&self, f: &mut std::fmt::Formatter<'_>) -> std::fmt::Result {
        self.0.to_string_lossy().fmt(f)
    }
}

impl From<&Path> for RepoPath {
    fn from(value: &Path) -> Self {
        RepoPath::new(value.into())
    }
}

impl From<Arc<Path>> for RepoPath {
    fn from(value: Arc<Path>) -> Self {
        RepoPath(value)
    }
}

impl From<PathBuf> for RepoPath {
    fn from(value: PathBuf) -> Self {
        RepoPath::new(value)
    }
}

impl From<&str> for RepoPath {
    fn from(value: &str) -> Self {
        Self::from_str(value)
    }
}

impl Default for RepoPath {
    fn default() -> Self {
        RepoPath(Path::new("").into())
    }
}

impl AsRef<Path> for RepoPath {
    fn as_ref(&self) -> &Path {
        self.0.as_ref()
    }
}

impl std::ops::Deref for RepoPath {
    type Target = Path;

    fn deref(&self) -> &Self::Target {
        &self.0
    }
}

impl Borrow<Path> for RepoPath {
    fn borrow(&self) -> &Path {
        self.0.as_ref()
    }
}

#[derive(Debug)]
pub struct RepoPathDescendants<'a>(pub &'a Path);

impl MapSeekTarget<RepoPath> for RepoPathDescendants<'_> {
    fn cmp_cursor(&self, key: &RepoPath) -> Ordering {
        if key.starts_with(self.0) {
            Ordering::Greater
        } else {
            self.0.cmp(key)
        }
    }
}

fn parse_branch_input(input: &str) -> Result<Vec<Branch>> {
    let mut branches = Vec::new();
    for line in input.split('\n') {
        if line.is_empty() {
            continue;
        }
        let mut fields = line.split('\x00');
        let is_current_branch = fields.next().context("no HEAD")? == "*";
        let head_sha: SharedString = fields.next().context("no objectname")?.to_string().into();
        let parent_sha: SharedString = fields.next().context("no parent")?.to_string().into();
        let ref_name: SharedString = fields
            .next()
            .context("no refname")?
            .strip_prefix("refs/heads/")
            .context("unexpected format for refname")?
            .to_string()
            .into();
        let upstream_name = fields.next().context("no upstream")?.to_string();
        let upstream_tracking = parse_upstream_track(fields.next().context("no upstream:track")?)?;
        let commiterdate = fields.next().context("no committerdate")?.parse::<i64>()?;
        let subject: SharedString = fields
            .next()
            .context("no contents:subject")?
            .to_string()
            .into();

        branches.push(Branch {
            is_head: is_current_branch,
            name: ref_name,
            most_recent_commit: Some(CommitSummary {
                sha: head_sha,
                subject,
                commit_timestamp: commiterdate,
                has_parent: !parent_sha.is_empty(),
            }),
            upstream: if upstream_name.is_empty() {
                None
            } else {
                Some(Upstream {
                    ref_name: upstream_name.into(),
                    tracking: upstream_tracking,
                })
            },
        })
    }

    Ok(branches)
}

fn parse_upstream_track(upstream_track: &str) -> Result<UpstreamTracking> {
    if upstream_track == "" {
        return Ok(UpstreamTracking::Tracked(UpstreamTrackingStatus {
            ahead: 0,
            behind: 0,
        }));
    }

    let upstream_track = upstream_track
        .strip_prefix("[")
        .ok_or_else(|| anyhow!("missing ["))?;
    let upstream_track = upstream_track
        .strip_suffix("]")
        .ok_or_else(|| anyhow!("missing ["))?;
    let mut ahead: u32 = 0;
    let mut behind: u32 = 0;
    for component in upstream_track.split(", ") {
        if component == "gone" {
            return Ok(UpstreamTracking::Gone);
        }
        if let Some(ahead_num) = component.strip_prefix("ahead ") {
            ahead = ahead_num.parse::<u32>()?;
        }
        if let Some(behind_num) = component.strip_prefix("behind ") {
            behind = behind_num.parse::<u32>()?;
        }
    }
    Ok(UpstreamTracking::Tracked(UpstreamTrackingStatus {
        ahead,
        behind,
    }))
}

#[test]
fn test_branches_parsing() {
    // suppress "help: octal escapes are not supported, `\0` is always null"
    #[allow(clippy::octal_escapes)]
    let input = "*\0060964da10574cd9bf06463a53bf6e0769c5c45e\0\0refs/heads/zed-patches\0refs/remotes/origin/zed-patches\0\01733187470\0generated protobuf\n";
    assert_eq!(
        parse_branch_input(&input).unwrap(),
        vec![Branch {
            is_head: true,
            name: "zed-patches".into(),
            upstream: Some(Upstream {
                ref_name: "refs/remotes/origin/zed-patches".into(),
                tracking: UpstreamTracking::Tracked(UpstreamTrackingStatus {
                    ahead: 0,
                    behind: 0
                })
            }),
            most_recent_commit: Some(CommitSummary {
                sha: "060964da10574cd9bf06463a53bf6e0769c5c45e".into(),
                subject: "generated protobuf".into(),
                commit_timestamp: 1733187470,
                has_parent: false,
            })
        }]
    )
}<|MERGE_RESOLUTION|>--- conflicted
+++ resolved
@@ -12,21 +12,18 @@
 use rope::Rope;
 use schemars::JsonSchema;
 use serde::Deserialize;
-use std::borrow::Borrow;
-<<<<<<< HEAD
-use std::cmp::Ordering;
-use std::io::Write as _;
-=======
->>>>>>> 07b67c1b
-use std::process::Stdio;
 use std::{
+    borrow::Borrow,
+    cmp::Ordering,
     path::{Component, Path, PathBuf},
+    process::Stdio,
     sync::{
         atomic::{AtomicUsize, Ordering as AtomicOrdering},
         Arc, LazyLock,
     },
 };
 use sum_tree::MapSeekTarget;
+use tokio::sync::Mutex as AsyncMutex;
 use util::command::new_smol_command;
 use util::ResultExt;
 
@@ -189,11 +186,11 @@
     /// for the given path.
     ///
     /// Also returns `None` for symlinks.
-<<<<<<< HEAD
-    fn load_index_text(&self, path: &RepoPath) -> Option<(String, IndexTextVersion)>;
-=======
-    fn load_index_text(&self, path: RepoPath, cx: AsyncApp) -> BoxFuture<Option<String>>;
->>>>>>> 07b67c1b
+    fn load_index_text(
+        &self,
+        path: RepoPath,
+        cx: AsyncApp,
+    ) -> BoxFuture<Option<(String, IndexTextVersion)>>;
 
     /// Returns the contents of an entry in the repository's HEAD, or None if HEAD does not exist
     /// or has no entry for the given path.
@@ -344,7 +341,7 @@
 }
 
 pub struct RealGitRepository {
-    pub repository: Arc<Mutex<git2::Repository>>,
+    pub repository: Arc<AsyncMutex<git2::Repository>>,
     pub git_binary_path: PathBuf,
     /// Incremented when we write to the index.
     pub index_version: Arc<AtomicUsize>,
@@ -353,7 +350,7 @@
 impl RealGitRepository {
     pub fn new(repository: git2::Repository, git_binary_path: Option<PathBuf>) -> Self {
         Self {
-            repository: Arc::new(Mutex::new(repository)),
+            repository: Arc::new(AsyncMutex::new(repository)),
             git_binary_path: git_binary_path.unwrap_or_else(|| PathBuf::from("git")),
             index_version: Arc::new(AtomicUsize::new(0)),
         }
@@ -361,68 +358,11 @@
 
     fn working_directory(&self) -> Result<PathBuf> {
         self.repository
-            .lock()
+            .blocking_lock()
             .workdir()
             .context("failed to read git work directory")
             .map(Path::to_path_buf)
     }
-
-    fn set_index_text_impl(
-        &self,
-        path: &RepoPath,
-        content: Option<String>,
-        env: &HashMap<String, String>,
-        repo: &git2::Repository,
-    ) -> anyhow::Result<()> {
-        let working_directory = repo
-            .workdir()
-            .context("failed to read git work directory")
-            .map(Path::to_path_buf)?;
-        if let Some(content) = content {
-            let mut child = new_std_command(&self.git_binary_path)
-                .current_dir(&working_directory)
-                .envs(env)
-                .args(["hash-object", "-w", "--stdin"])
-                .stdin(Stdio::piped())
-                .stdout(Stdio::piped())
-                .spawn()?;
-            child.stdin.take().unwrap().write_all(content.as_bytes())?;
-            let output = child.wait_with_output()?.stdout;
-            let sha = String::from_utf8(output)?;
-
-            log::debug!("indexing SHA: {sha}, path {path:?}");
-
-            let output = new_std_command(&self.git_binary_path)
-                .current_dir(&working_directory)
-                .envs(env)
-                .args(["update-index", "--add", "--cacheinfo", "100644", &sha])
-                .arg(path.as_ref())
-                .output()?;
-
-            if !output.status.success() {
-                return Err(anyhow!(
-                    "Failed to stage:\n{}",
-                    String::from_utf8_lossy(&output.stderr)
-                ));
-            }
-        } else {
-            let output = new_std_command(&self.git_binary_path)
-                .current_dir(&working_directory)
-                .envs(env)
-                .args(["update-index", "--force-remove"])
-                .arg(path.as_ref())
-                .output()?;
-
-            if !output.status.success() {
-                return Err(anyhow!(
-                    "Failed to unstage:\n{}",
-                    String::from_utf8_lossy(&output.stderr)
-                ));
-            }
-        }
-
-        Ok(())
-    }
 }
 
 // https://git-scm.com/book/en/v2/Git-Internals-Git-Objects
@@ -430,25 +370,25 @@
 
 impl GitRepository for RealGitRepository {
     fn reload_index(&self) {
-        if let Ok(mut index) = self.repository.lock().index() {
+        if let Ok(mut index) = self.repository.blocking_lock().index() {
             index.read(false).log_err();
         }
     }
 
     fn path(&self) -> PathBuf {
-        let repo = self.repository.lock();
+        let repo = self.repository.blocking_lock();
         repo.path().into()
     }
 
     fn main_repository_path(&self) -> PathBuf {
-        let repo = self.repository.lock();
+        let repo = self.repository.blocking_lock();
         repo.commondir().into()
     }
 
     fn show(&self, commit: String, cx: AsyncApp) -> BoxFuture<Result<CommitDetails>> {
         let repo = self.repository.clone();
         cx.background_spawn(async move {
-            let repo = repo.lock();
+            let repo = repo.lock().await;
             let Ok(commit) = repo.revparse_single(&commit)?.into_commit() else {
                 anyhow::bail!("{} is not a commit", commit);
             };
@@ -532,69 +472,42 @@
         .boxed()
     }
 
-<<<<<<< HEAD
-    fn load_index_text(&self, path: &RepoPath) -> Option<(String, IndexTextVersion)> {
+    fn load_index_text(
+        &self,
+        path: RepoPath,
+        cx: AsyncApp,
+    ) -> BoxFuture<Option<(String, IndexTextVersion)>> {
         fn logic(repo: &git2::Repository, path: &RepoPath) -> Result<Option<String>> {
             const STAGE_NORMAL: i32 = 0;
-            let mut index = repo.index()?;
 
             // This check is required because index.get_path() unwraps internally :(
             check_path_to_repo_path_errors(path)?;
 
+            let mut index = repo.index()?;
             index.read(false)?;
-
             let oid = match index.get_path(path, STAGE_NORMAL) {
                 Some(entry) if entry.mode != GIT_MODE_SYMLINK => entry.id,
                 _ => return Ok(None),
             };
-=======
-    fn load_index_text(&self, path: RepoPath, cx: AsyncApp) -> BoxFuture<Option<String>> {
+
+            let content = repo.find_blob(oid)?.content().to_owned();
+            Ok(Some(String::from_utf8(content)?))
+        }
+
         let repo = self.repository.clone();
+        let index_version = self.index_version.clone();
+
         cx.background_spawn(async move {
-            fn logic(repo: &git2::Repository, path: &RepoPath) -> Result<Option<String>> {
-                const STAGE_NORMAL: i32 = 0;
-                let index = repo.index()?;
-
-                // This check is required because index.get_path() unwraps internally :(
-                check_path_to_repo_path_errors(path)?;
->>>>>>> 07b67c1b
-
-                let oid = match index.get_path(path, STAGE_NORMAL) {
-                    Some(entry) if entry.mode != GIT_MODE_SYMLINK => entry.id,
-                    _ => return Ok(None),
-                };
-
-<<<<<<< HEAD
-        let repo = self.repository.lock();
-        let version = IndexTextVersion::new(self.index_version.clone());
-
-        match logic(&repo, path) {
-            Ok(value) => value.map(|string| (string, version)),
-            Err(err) => {
-                log::error!("Error loading index text: {:?}", err);
-                None
-            }
-        }
-    }
-
-    fn load_committed_text(&self, path: &RepoPath) -> Option<String> {
-        let repo = self.repository.lock();
-        let head = repo.head().ok()?.peel_to_tree().log_err()?;
-        let entry = head.get_path(path).ok()?;
-        if entry.filemode() == i32::from(git2::FileMode::Link) {
-            return None;
-        }
-        let content = repo.find_blob(entry.id()).log_err()?.content().to_owned();
-        String::from_utf8(content).log_err()
-=======
-                let content = repo.find_blob(oid)?.content().to_owned();
-                Ok(Some(String::from_utf8(content)?))
-            }
-            match logic(&repo.lock(), &path) {
-                Ok(value) => return value,
-                Err(err) => log::error!("Error loading index text: {:?}", err),
-            }
-            None
+            let repo = repo.lock().await;
+            let version = IndexTextVersion::new(index_version);
+
+            match logic(&repo, &path) {
+                Ok(value) => return value.map(|value| (value, version)),
+                Err(err) => {
+                    log::error!("Error loading index text: {:?}", err);
+                    None
+                }
+            }
         })
         .boxed()
     }
@@ -602,7 +515,7 @@
     fn load_committed_text(&self, path: RepoPath, cx: AsyncApp) -> BoxFuture<Option<String>> {
         let repo = self.repository.clone();
         cx.background_spawn(async move {
-            let repo = repo.lock();
+            let repo = repo.lock().await;
             let head = repo.head().ok()?.peel_to_tree().log_err()?;
             let entry = head.get_path(&path).ok()?;
             if entry.filemode() == i32::from(git2::FileMode::Link) {
@@ -613,28 +526,26 @@
             Some(content)
         })
         .boxed()
->>>>>>> 07b67c1b
-    }
-
+    }
+
+    // We want to guard the whole write against concurrent reads, this is necessary to keep `index_version` correct
     fn set_index_text(
         &self,
         path: RepoPath,
         content: Option<String>,
-<<<<<<< HEAD
-        env: &HashMap<String, String>,
-    ) -> anyhow::Result<()> {
-        let repo = self.repository.lock();
-        let result = self.set_index_text_impl(path, content, env, &repo);
-        self.index_version.fetch_add(1, AtomicOrdering::Relaxed);
-        result
-=======
         env: HashMap<String, String>,
         cx: AsyncApp,
     ) -> BoxFuture<anyhow::Result<()>> {
         let working_directory = self.working_directory();
         let git_binary_path = self.git_binary_path.clone();
+        let index_version = self.index_version.clone();
+        let repo_mutex = self.repository.clone();
+
         cx.background_spawn(async move {
+            let _guard = repo_mutex.lock();
+            index_version.fetch_add(1, AtomicOrdering::Relaxed);
             let working_directory = working_directory?;
+
             if let Some(content) = content {
                 let mut child = new_smol_command(&git_binary_path)
                     .current_dir(&working_directory)
@@ -684,35 +595,39 @@
                     ));
                 }
             }
-
             Ok(())
         })
         .boxed()
->>>>>>> 07b67c1b
     }
 
     fn remote_url(&self, name: &str) -> Option<String> {
-        let repo = self.repository.lock();
+        let repo = self.repository.blocking_lock();
         let remote = repo.find_remote(name).ok()?;
         remote.url().map(|url| url.to_string())
     }
 
     fn head_sha(&self) -> Option<String> {
-        Some(self.repository.lock().head().ok()?.target()?.to_string())
+        Some(
+            self.repository
+                .blocking_lock()
+                .head()
+                .ok()?
+                .target()?
+                .to_string(),
+        )
     }
 
     fn merge_head_shas(&self) -> Vec<String> {
+        let mut repo = self.repository.blocking_lock();
+
         let mut shas = Vec::default();
-        self.repository
-            .lock()
-            .mergehead_foreach(|oid| {
-                shas.push(oid.to_string());
-                true
-            })
-            .ok();
-        if let Some(oid) = self
-            .repository
-            .lock()
+        repo.mergehead_foreach(|oid| {
+            shas.push(oid.to_string());
+            true
+        })
+        .ok();
+
+        if let Some(oid) = repo
             .find_reference("CHERRY_PICK_HEAD")
             .ok()
             .and_then(|reference| reference.target())
@@ -725,7 +640,7 @@
     fn status(&self, path_prefixes: &[RepoPath]) -> Result<GitStatus> {
         let working_directory = self
             .repository
-            .lock()
+            .blocking_lock()
             .workdir()
             .context("failed to read git work directory")?
             .to_path_buf();
@@ -796,7 +711,7 @@
     fn change_branch(&self, name: String, cx: AsyncApp) -> BoxFuture<Result<()>> {
         let repo = self.repository.clone();
         cx.background_spawn(async move {
-            let repo = repo.lock();
+            let repo = repo.lock().await;
             let revision = repo.find_branch(&name, BranchType::Local)?;
             let revision = revision.get();
             let as_tree = revision.peel_to_tree()?;
@@ -814,7 +729,7 @@
     fn create_branch(&self, name: String, cx: AsyncApp) -> BoxFuture<Result<()>> {
         let repo = self.repository.clone();
         cx.background_spawn(async move {
-            let repo = repo.lock();
+            let repo = repo.lock().await;
             let current_commit = repo.head()?.peel_to_commit()?;
             repo.branch(&name, &current_commit, false)?;
             Ok(())
@@ -1252,18 +1167,15 @@
 impl GitRepository for FakeGitRepository {
     fn reload_index(&self) {}
 
-<<<<<<< HEAD
-    fn load_index_text(&self, path: &RepoPath) -> Option<(String, IndexTextVersion)> {
+    fn load_index_text(
+        &self,
+        path: RepoPath,
+        _: AsyncApp,
+    ) -> BoxFuture<Option<(String, IndexTextVersion)>> {
         let state = self.state.lock();
         let version = IndexTextVersion::new(state.index_version.clone());
         let string = state.index_contents.get(path.as_ref()).cloned();
-        string.map(|content| (content, version))
-=======
-    fn load_index_text(&self, path: RepoPath, _: AsyncApp) -> BoxFuture<Option<String>> {
-        let state = self.state.lock();
-        let content = state.index_contents.get(path.as_ref()).cloned();
-        async { content }.boxed()
->>>>>>> 07b67c1b
+        async { string.map(|string| (string, version)) }.boxed()
     }
 
     fn load_committed_text(&self, path: RepoPath, _: AsyncApp) -> BoxFuture<Option<String>> {
@@ -1294,12 +1206,8 @@
             .event_emitter
             .try_send(state.path.clone())
             .expect("Dropped repo change event");
-<<<<<<< HEAD
-
-        Ok(())
-=======
+
         async { Ok(()) }.boxed()
->>>>>>> 07b67c1b
     }
 
     fn remote_url(&self, _name: &str) -> Option<String> {
