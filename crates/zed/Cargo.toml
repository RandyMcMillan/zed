--- conflicted
+++ resolved
@@ -31,13 +31,8 @@
 chat_panel = { path = "../chat_panel" }
 client = { path = "../client" }
 clock = { path = "../clock" }
-<<<<<<< HEAD
+contacts_panel = { path = "../contacts_panel" }
 diagnostics = { path = "../diagnostics" }
-fsevent = { path = "../fsevent" }
-fuzzy = { path = "../fuzzy" }
-=======
-contacts_panel = { path = "../contacts_panel" }
->>>>>>> 29bc2db6
 editor = { path = "../editor" }
 file_finder = { path = "../file_finder" }
 fsevent = { path = "../fsevent" }
