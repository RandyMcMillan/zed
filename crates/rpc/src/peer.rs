--- conflicted
+++ resolved
@@ -13,10 +13,6 @@
 };
 use parking_lot::{Mutex, RwLock};
 use serde::{ser::SerializeStruct, Serialize};
-<<<<<<< HEAD
-=======
-use std::{fmt, sync::atomic::Ordering::SeqCst, time::Instant};
->>>>>>> af87fb98
 use std::{
     fmt, future,
     future::Future,
@@ -27,6 +23,7 @@
         Arc,
     },
     time::Duration,
+    time::Instant,
 };
 use tracing::instrument;
 
@@ -117,16 +114,6 @@
     next_message_id: Arc<AtomicU32>,
     #[allow(clippy::type_complexity)]
     #[serde(skip)]
-<<<<<<< HEAD
-    response_channels:
-        Arc<Mutex<Option<HashMap<u32, oneshot::Sender<(proto::Envelope, oneshot::Sender<()>)>>>>>,
-    #[allow(clippy::type_complexity)]
-    #[serde(skip)]
-    stream_response_channels: Arc<
-        Mutex<
-            Option<
-                HashMap<u32, mpsc::UnboundedSender<(Result<proto::Envelope>, oneshot::Sender<()>)>>,
-=======
     response_channels: Arc<
         Mutex<
             Option<
@@ -134,7 +121,15 @@
                     u32,
                     oneshot::Sender<(proto::Envelope, std::time::Instant, oneshot::Sender<()>)>,
                 >,
->>>>>>> af87fb98
+            >,
+        >,
+    >,
+    #[allow(clippy::type_complexity)]
+    #[serde(skip)]
+    stream_response_channels: Arc<
+        Mutex<
+            Option<
+                HashMap<u32, mpsc::UnboundedSender<(Result<proto::Envelope>, oneshot::Sender<()>)>>,
             >,
         >,
     >,
