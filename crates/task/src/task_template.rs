use std::{net::Ipv4Addr, path::PathBuf};

use anyhow::{bail, Context};
use collections::{HashMap, HashSet};
use schemars::{gen::SchemaSettings, JsonSchema};
use serde::{Deserialize, Serialize};
use sha2::{Digest, Sha256};
use util::{truncate_and_remove_front, ResultExt};

use crate::{
    ResolvedTask, Shell, SpawnInTerminal, TaskContext, TaskId, TerminalWorkDir, VariableName,
    ZED_VARIABLE_NAME_PREFIX,
};

/// A template definition of a Zed task to run.
/// May use the [`VariableName`] to get the corresponding substitutions into its fields.
///
/// Template itself is not ready to spawn a task, it needs to be resolved with a [`TaskContext`] first, that
/// contains all relevant Zed state in task variables.
/// A single template may produce different tasks (or none) for different contexts.
#[derive(Clone, Default, Debug, PartialEq, Eq, Serialize, Deserialize, JsonSchema)]
#[serde(rename_all = "snake_case")]
pub struct TaskTemplate {
    /// Human readable name of the task to display in the UI.
    pub label: String,
    /// Executable command to spawn.
    pub command: String,
    /// Arguments to the command.
    #[serde(default)]
    pub args: Vec<String>,
    /// Env overrides for the command, will be appended to the terminal's environment from the settings.
    #[serde(default)]
    pub env: HashMap<String, String>,
    /// Current working directory to spawn the command into, defaults to current project root.
    #[serde(default)]
    pub cwd: Option<String>,
    /// Whether to use a new terminal tab or reuse the existing one to spawn the process.
    #[serde(default)]
    pub use_new_terminal: bool,
    /// Whether to allow multiple instances of the same task to be run, or rather wait for the existing ones to finish.
    #[serde(default)]
    pub allow_concurrent_runs: bool,
    /// What to do with the terminal pane and tab, after the command was started:
    /// * `always` — always show the terminal pane, add and focus the corresponding task's tab in it (default)
    /// * `never` — avoid changing current terminal pane focus, but still add/reuse the task's tab there
    #[serde(default)]
    pub reveal: RevealStrategy,
<<<<<<< HEAD
    /// If this task should start a debugger or not
    #[serde(default)]
    pub task_type: TaskType,
    /// Specific configuration for the debug adapter
    /// This is only used if `task_type` is `Debug`
    #[serde(default)]
    pub debug_adapter: Option<DebugAdapterConfig>,

=======
    /// What to do with the terminal pane and tab, after the command had finished:
    /// * `never` — do nothing when the command finishes (default)
    /// * `always` — always hide the terminal tab, hide the pane also if it was the last tab in it
    /// * `on_success` — hide the terminal tab on task success only, otherwise behaves similar to `always`.
    #[serde(default)]
    pub hide: HideStrategy,
>>>>>>> 87d93033
    /// Represents the tags which this template attaches to. Adding this removes this task from other UI.
    #[serde(default)]
    pub tags: Vec<String>,
    /// Which shell to use when spawning the task.
    #[serde(default)]
    pub shell: Shell,
}

/// Represents the type of task that is being ran
#[derive(Default, Deserialize, Serialize, PartialEq, Eq, JsonSchema, Clone, Debug)]
#[serde(rename_all = "snake_case")]
pub enum TaskType {
    /// Act like a typically task that runs commands
    #[default]
    Script,
    /// This task starts the debugger for a language
    Debug,
}

/// Represents the type of the debugger adapter connection
#[derive(Deserialize, Serialize, PartialEq, Eq, JsonSchema, Clone, Debug)]
#[serde(rename_all = "lowercase", tag = "connection")]
pub enum DebugConnectionType {
    /// Connect to the debug adapter via TCP
    TCP(TCPHost),
    /// Connect to the debug adapter via STDIO
    STDIO,
}

impl Default for DebugConnectionType {
    fn default() -> Self {
        DebugConnectionType::TCP(TCPHost::default())
    }
}

/// Represents the host information of the debug adapter
#[derive(Default, Deserialize, Serialize, PartialEq, Eq, JsonSchema, Clone, Debug)]
pub struct TCPHost {
    /// The port that the debug adapter is listening on
    pub port: Option<u16>,
    /// The host that the debug adapter is listening too
    pub host: Option<Ipv4Addr>,
    /// The delay in ms between starting and connecting to the debug adapter
    pub delay: Option<u64>,
}

/// Represents the type that will determine which request to call on the debug adapter
#[derive(Default, Deserialize, Serialize, PartialEq, Eq, JsonSchema, Clone, Debug)]
#[serde(rename_all = "snake_case")]
pub enum DebugRequestType {
    /// Call the `launch` request on the debug adapter
    #[default]
    Launch,
    /// Call the `attach` request on the debug adapter
    Attach,
}

/// Represents the configuration for the debug adapter
#[derive(Default, Deserialize, Serialize, PartialEq, Eq, JsonSchema, Clone, Debug)]
#[serde(rename_all = "snake_case")]
pub struct DebugAdapterConfig {
    /// Unique id of for the debug adapter,
    /// that will be send with the `initialize` request
    pub id: String,
    /// The type of connection the adapter should use
    #[serde(default, flatten)]
    pub connection: DebugConnectionType,
    /// The type of request that should be called on the debug adapter
    #[serde(default)]
    pub request: DebugRequestType,
    /// The configuration options that are send with the `launch` or `attach` request
    /// to the debug adapter
    pub request_args: Option<DebugRequestArgs>,
}

/// Represents the configuration for the debug adapter that is send with the launch request
#[derive(Default, Deserialize, Serialize, PartialEq, Eq, JsonSchema, Clone, Debug)]
#[serde(transparent)]
pub struct DebugRequestArgs {
    pub args: serde_json::Value,
}

/// What to do with the terminal pane and tab, after the command was started.
#[derive(Default, Clone, Copy, Debug, PartialEq, Eq, Serialize, Deserialize, JsonSchema)]
#[serde(rename_all = "snake_case")]
pub enum RevealStrategy {
    /// Always show the terminal pane, add and focus the corresponding task's tab in it.
    #[default]
    Always,
    /// Do not change terminal pane focus, but still add/reuse the task's tab there.
    Never,
}

/// What to do with the terminal pane and tab, after the command has finished.
#[derive(Default, Clone, Copy, Debug, PartialEq, Eq, Serialize, Deserialize, JsonSchema)]
#[serde(rename_all = "snake_case")]
pub enum HideStrategy {
    /// Do nothing when the command finishes.
    #[default]
    Never,
    /// Always hide the terminal tab, hide the pane also if it was the last tab in it.
    Always,
    /// Hide the terminal tab on task success only, otherwise behaves similar to `Always`.
    OnSuccess,
}

/// A group of Tasks defined in a JSON file.
#[derive(Clone, Debug, Default, PartialEq, Eq, Serialize, Deserialize, JsonSchema)]
pub struct TaskTemplates(pub Vec<TaskTemplate>);

impl TaskTemplates {
    /// Generates JSON schema of Tasks JSON template format.
    pub fn generate_json_schema() -> serde_json_lenient::Value {
        let schema = SchemaSettings::draft07()
            .with(|settings| settings.option_add_null_type = false)
            .into_generator()
            .into_root_schema_for::<Self>();

        serde_json_lenient::to_value(schema).unwrap()
    }
}

impl TaskTemplate {
    /// Replaces all `VariableName` task variables in the task template string fields.
    /// If any replacement fails or the new string substitutions still have [`ZED_VARIABLE_NAME_PREFIX`],
    /// `None` is returned.
    ///
    /// Every [`ResolvedTask`] gets a [`TaskId`], based on the `id_base` (to avoid collision with various task sources),
    /// and hashes of its template and [`TaskContext`], see [`ResolvedTask`] fields' documentation for more details.
    pub fn resolve_task(&self, id_base: &str, cx: &TaskContext) -> Option<ResolvedTask> {
        if self.label.trim().is_empty() || self.command.trim().is_empty() {
            return None;
        }

        let mut variable_names = HashMap::default();
        let mut substituted_variables = HashSet::default();
        let task_variables = cx
            .task_variables
            .0
            .iter()
            .map(|(key, value)| {
                let key_string = key.to_string();
                if !variable_names.contains_key(&key_string) {
                    variable_names.insert(key_string.clone(), key.clone());
                }
                (key_string, value.as_str())
            })
            .collect::<HashMap<_, _>>();
        let truncated_variables = truncate_variables(&task_variables);
        let cwd = match self.cwd.as_deref() {
            Some(cwd) => {
                let substitured_cwd = substitute_all_template_variables_in_str(
                    cwd,
                    &task_variables,
                    &variable_names,
                    &mut substituted_variables,
                )?;
                Some(TerminalWorkDir::Local(PathBuf::from(substitured_cwd)))
            }
            None => None,
        }
        .or(cx
            .cwd
            .as_ref()
            .map(|cwd| TerminalWorkDir::Local(cwd.clone())));
        let human_readable_label = substitute_all_template_variables_in_str(
            &self.label,
            &truncated_variables,
            &variable_names,
            &mut substituted_variables,
        )?
        .lines()
        .fold(String::new(), |mut string, line| {
            if string.is_empty() {
                string.push_str(line);
            } else {
                string.push_str("\\n");
                string.push_str(line);
            }
            string
        });
        let full_label = substitute_all_template_variables_in_str(
            &self.label,
            &task_variables,
            &variable_names,
            &mut substituted_variables,
        )?;
        let command = substitute_all_template_variables_in_str(
            &self.command,
            &task_variables,
            &variable_names,
            &mut substituted_variables,
        )?;
        let args_with_substitutions = substitute_all_template_variables_in_vec(
            &self.args,
            &task_variables,
            &variable_names,
            &mut substituted_variables,
        )?;

        let task_hash = to_hex_hash(&self)
            .context("hashing task template")
            .log_err()?;
        let variables_hash = to_hex_hash(&task_variables)
            .context("hashing task variables")
            .log_err()?;
        let id = TaskId(format!("{id_base}_{task_hash}_{variables_hash}"));
        let mut env = substitute_all_template_variables_in_map(
            &self.env,
            &task_variables,
            &variable_names,
            &mut substituted_variables,
        )?;
        env.extend(task_variables.into_iter().map(|(k, v)| (k, v.to_owned())));
        Some(ResolvedTask {
            id: id.clone(),
            substituted_variables,
            original_task: self.clone(),
            resolved_label: full_label.clone(),
            resolved: Some(SpawnInTerminal {
                id,
                cwd,
                full_label,
                label: human_readable_label,
                command_label: args_with_substitutions.iter().fold(
                    command.clone(),
                    |mut command_label, arg| {
                        command_label.push(' ');
                        command_label.push_str(arg);
                        command_label
                    },
                ),
                command,
                args: self.args.clone(),
                env,
                use_new_terminal: self.use_new_terminal,
                allow_concurrent_runs: self.allow_concurrent_runs,
                reveal: self.reveal,
                hide: self.hide,
                shell: self.shell.clone(),
            }),
        })
    }
}

const MAX_DISPLAY_VARIABLE_LENGTH: usize = 15;

fn truncate_variables(task_variables: &HashMap<String, &str>) -> HashMap<String, String> {
    task_variables
        .iter()
        .map(|(key, value)| {
            (
                key.clone(),
                truncate_and_remove_front(value, MAX_DISPLAY_VARIABLE_LENGTH),
            )
        })
        .collect()
}

fn to_hex_hash(object: impl Serialize) -> anyhow::Result<String> {
    let json = serde_json_lenient::to_string(&object).context("serializing the object")?;
    let mut hasher = Sha256::new();
    hasher.update(json.as_bytes());
    Ok(hex::encode(hasher.finalize()))
}

fn substitute_all_template_variables_in_str<A: AsRef<str>>(
    template_str: &str,
    task_variables: &HashMap<String, A>,
    variable_names: &HashMap<String, VariableName>,
    substituted_variables: &mut HashSet<VariableName>,
) -> Option<String> {
    let substituted_string = shellexpand::env_with_context(template_str, |var| {
        // Colons denote a default value in case the variable is not set. We want to preserve that default, as otherwise shellexpand will substitute it for us.
        let colon_position = var.find(':').unwrap_or(var.len());
        let (variable_name, default) = var.split_at(colon_position);
        if let Some(name) = task_variables.get(variable_name) {
            if let Some(substituted_variable) = variable_names.get(variable_name) {
                substituted_variables.insert(substituted_variable.clone());
            }

            let mut name = name.as_ref().to_owned();
            // Got a task variable hit
            if !default.is_empty() {
                name.push_str(default);
            }
            return Ok(Some(name));
        } else if variable_name.starts_with(ZED_VARIABLE_NAME_PREFIX) {
            bail!("Unknown variable name: {variable_name}");
        }
        // This is an unknown variable.
        // We should not error out, as they may come from user environment (e.g. $PATH). That means that the variable substitution might not be perfect.
        // If there's a default, we need to return the string verbatim as otherwise shellexpand will apply that default for us.
        if !default.is_empty() {
            return Ok(Some(format!("${{{var}}}")));
        }
        // Else we can just return None and that variable will be left as is.
        Ok(None)
    })
    .ok()?;
    Some(substituted_string.into_owned())
}

fn substitute_all_template_variables_in_vec(
    template_strs: &[String],
    task_variables: &HashMap<String, &str>,
    variable_names: &HashMap<String, VariableName>,
    substituted_variables: &mut HashSet<VariableName>,
) -> Option<Vec<String>> {
    let mut expanded = Vec::with_capacity(template_strs.len());
    for variable in template_strs {
        let new_value = substitute_all_template_variables_in_str(
            variable,
            task_variables,
            variable_names,
            substituted_variables,
        )?;
        expanded.push(new_value);
    }
    Some(expanded)
}

fn substitute_all_template_variables_in_map(
    keys_and_values: &HashMap<String, String>,
    task_variables: &HashMap<String, &str>,
    variable_names: &HashMap<String, VariableName>,
    substituted_variables: &mut HashSet<VariableName>,
) -> Option<HashMap<String, String>> {
    let mut new_map: HashMap<String, String> = Default::default();
    for (key, value) in keys_and_values {
        let new_value = substitute_all_template_variables_in_str(
            &value,
            task_variables,
            variable_names,
            substituted_variables,
        )?;
        let new_key = substitute_all_template_variables_in_str(
            &key,
            task_variables,
            variable_names,
            substituted_variables,
        )?;
        new_map.insert(new_key, new_value);
    }
    Some(new_map)
}

#[cfg(test)]
mod tests {
    use std::{borrow::Cow, path::Path};

    use crate::{TaskVariables, VariableName};

    use super::*;

    const TEST_ID_BASE: &str = "test_base";

    #[test]
    fn test_resolving_templates_with_blank_command_and_label() {
        let task_with_all_properties = TaskTemplate {
            label: "test_label".to_string(),
            command: "test_command".to_string(),
            args: vec!["test_arg".to_string()],
            env: HashMap::from_iter([("test_env_key".to_string(), "test_env_var".to_string())]),
            ..TaskTemplate::default()
        };

        for task_with_blank_property in &[
            TaskTemplate {
                label: "".to_string(),
                ..task_with_all_properties.clone()
            },
            TaskTemplate {
                command: "".to_string(),
                ..task_with_all_properties.clone()
            },
            TaskTemplate {
                label: "".to_string(),
                command: "".to_string(),
                ..task_with_all_properties.clone()
            },
        ] {
            assert_eq!(
                task_with_blank_property.resolve_task(TEST_ID_BASE, &TaskContext::default()),
                None,
                "should not resolve task with blank label and/or command: {task_with_blank_property:?}"
            );
        }
    }

    #[test]
    fn test_template_cwd_resolution() {
        let task_without_cwd = TaskTemplate {
            cwd: None,
            label: "test task".to_string(),
            command: "echo 4".to_string(),
            ..TaskTemplate::default()
        };

        let resolved_task = |task_template: &TaskTemplate, task_cx| {
            let resolved_task = task_template
                .resolve_task(TEST_ID_BASE, task_cx)
                .unwrap_or_else(|| panic!("failed to resolve task {task_without_cwd:?}"));
            assert_substituted_variables(&resolved_task, Vec::new());
            resolved_task
                .resolved
                .clone()
                .unwrap_or_else(|| {
                    panic!("failed to get resolve data for resolved task. Template: {task_without_cwd:?} Resolved: {resolved_task:?}")
                })
        };

        let cx = TaskContext {
            cwd: None,
            task_variables: TaskVariables::default(),
        };
        assert_eq!(
            resolved_task(&task_without_cwd, &cx).cwd,
            None,
            "When neither task nor task context have cwd, it should be None"
        );

        let context_cwd = Path::new("a").join("b").join("c");
        let cx = TaskContext {
            cwd: Some(context_cwd.clone()),
            task_variables: TaskVariables::default(),
        };
        assert_eq!(
            resolved_task(&task_without_cwd, &cx)
                .cwd
                .as_ref()
                .and_then(|cwd| cwd.local_path()),
            Some(context_cwd.as_path()),
            "TaskContext's cwd should be taken on resolve if task's cwd is None"
        );

        let task_cwd = Path::new("d").join("e").join("f");
        let mut task_with_cwd = task_without_cwd.clone();
        task_with_cwd.cwd = Some(task_cwd.display().to_string());
        let task_with_cwd = task_with_cwd;

        let cx = TaskContext {
            cwd: None,
            task_variables: TaskVariables::default(),
        };
        assert_eq!(
            resolved_task(&task_with_cwd, &cx)
                .cwd
                .as_ref()
                .and_then(|cwd| cwd.local_path()),
            Some(task_cwd.as_path()),
            "TaskTemplate's cwd should be taken on resolve if TaskContext's cwd is None"
        );

        let cx = TaskContext {
            cwd: Some(context_cwd.clone()),
            task_variables: TaskVariables::default(),
        };
        assert_eq!(
            resolved_task(&task_with_cwd, &cx)
                .cwd
                .as_ref()
                .and_then(|cwd| cwd.local_path()),
            Some(task_cwd.as_path()),
            "TaskTemplate's cwd should be taken on resolve if TaskContext's cwd is not None"
        );
    }

    #[test]
    fn test_template_variables_resolution() {
        let custom_variable_1 = VariableName::Custom(Cow::Borrowed("custom_variable_1"));
        let custom_variable_2 = VariableName::Custom(Cow::Borrowed("custom_variable_2"));
        let long_value = "01".repeat(MAX_DISPLAY_VARIABLE_LENGTH * 2);
        let all_variables = [
            (VariableName::Row, "1234".to_string()),
            (VariableName::Column, "5678".to_string()),
            (VariableName::File, "test_file".to_string()),
            (VariableName::SelectedText, "test_selected_text".to_string()),
            (VariableName::Symbol, long_value.clone()),
            (VariableName::WorktreeRoot, "/test_root/".to_string()),
            (
                custom_variable_1.clone(),
                "test_custom_variable_1".to_string(),
            ),
            (
                custom_variable_2.clone(),
                "test_custom_variable_2".to_string(),
            ),
        ];

        let task_with_all_variables = TaskTemplate {
            label: format!(
                "test label for {} and {}",
                VariableName::Row.template_value(),
                VariableName::Symbol.template_value(),
            ),
            command: format!(
                "echo {} {}",
                VariableName::File.template_value(),
                VariableName::Symbol.template_value(),
            ),
            args: vec![
                format!("arg1 {}", VariableName::SelectedText.template_value()),
                format!("arg2 {}", VariableName::Column.template_value()),
                format!("arg3 {}", VariableName::Symbol.template_value()),
            ],
            env: HashMap::from_iter([
                ("test_env_key".to_string(), "test_env_var".to_string()),
                (
                    "env_key_1".to_string(),
                    VariableName::WorktreeRoot.template_value(),
                ),
                (
                    "env_key_2".to_string(),
                    format!(
                        "env_var_2 {} {}",
                        custom_variable_1.template_value(),
                        custom_variable_2.template_value()
                    ),
                ),
                (
                    "env_key_3".to_string(),
                    format!("env_var_3 {}", VariableName::Symbol.template_value()),
                ),
            ]),
            ..TaskTemplate::default()
        };

        let mut first_resolved_id = None;
        for i in 0..15 {
            let resolved_task = task_with_all_variables.resolve_task(
                TEST_ID_BASE,
                &TaskContext {
                    cwd: None,
                    task_variables: TaskVariables::from_iter(all_variables.clone()),
                },
            ).unwrap_or_else(|| panic!("Should successfully resolve task {task_with_all_variables:?} with variables {all_variables:?}"));

            match &first_resolved_id {
                None => first_resolved_id = Some(resolved_task.id.clone()),
                Some(first_id) => assert_eq!(
                    &resolved_task.id, first_id,
                    "Step {i}, for the same task template and context, there should be the same resolved task id"
                ),
            }

            assert_eq!(
                resolved_task.original_task, task_with_all_variables,
                "Resolved task should store its template without changes"
            );
            assert_eq!(
                resolved_task.resolved_label,
                format!("test label for 1234 and {long_value}"),
                "Resolved task label should be substituted with variables and those should not be shortened"
            );
            assert_substituted_variables(
                &resolved_task,
                all_variables.iter().map(|(name, _)| name.clone()).collect(),
            );

            let spawn_in_terminal = resolved_task
                .resolved
                .as_ref()
                .expect("should have resolved a spawn in terminal task");
            assert_eq!(
                spawn_in_terminal.label,
                format!(
                    "test label for 1234 and …{}",
                    &long_value[..=MAX_DISPLAY_VARIABLE_LENGTH]
                ),
                "Human-readable label should have long substitutions trimmed"
            );
            assert_eq!(
                spawn_in_terminal.command,
                format!("echo test_file {long_value}"),
                "Command should be substituted with variables and those should not be shortened"
            );
            assert_eq!(
                spawn_in_terminal.args,
                &[
                    "arg1 $ZED_SELECTED_TEXT",
                    "arg2 $ZED_COLUMN",
                    "arg3 $ZED_SYMBOL",
                ],
                "Args should not be substituted with variables"
            );
            assert_eq!(
                spawn_in_terminal.command_label,
                format!("{} arg1 test_selected_text arg2 5678 arg3 {long_value}", spawn_in_terminal.command),
                "Command label args should be substituted with variables and those should not be shortened"
            );

            assert_eq!(
                spawn_in_terminal
                    .env
                    .get("test_env_key")
                    .map(|s| s.as_str()),
                Some("test_env_var")
            );
            assert_eq!(
                spawn_in_terminal.env.get("env_key_1").map(|s| s.as_str()),
                Some("/test_root/")
            );
            assert_eq!(
                spawn_in_terminal.env.get("env_key_2").map(|s| s.as_str()),
                Some("env_var_2 test_custom_variable_1 test_custom_variable_2")
            );
            assert_eq!(
                spawn_in_terminal.env.get("env_key_3"),
                Some(&format!("env_var_3 {long_value}")),
                "Env vars should be substituted with variables and those should not be shortened"
            );
        }

        for i in 0..all_variables.len() {
            let mut not_all_variables = all_variables.to_vec();
            let removed_variable = not_all_variables.remove(i);
            let resolved_task_attempt = task_with_all_variables.resolve_task(
                TEST_ID_BASE,
                &TaskContext {
                    cwd: None,
                    task_variables: TaskVariables::from_iter(not_all_variables),
                },
            );
            assert_eq!(resolved_task_attempt, None, "If any of the Zed task variables is not substituted, the task should not be resolved, but got some resolution without the variable {removed_variable:?} (index {i})");
        }
    }

    #[test]
    fn test_can_resolve_free_variables() {
        let task = TaskTemplate {
            label: "My task".into(),
            command: "echo".into(),
            args: vec!["$PATH".into()],
            ..Default::default()
        };
        let resolved_task = task
            .resolve_task(TEST_ID_BASE, &TaskContext::default())
            .unwrap();
        assert_substituted_variables(&resolved_task, Vec::new());
        let resolved = resolved_task.resolved.unwrap();
        assert_eq!(resolved.label, task.label);
        assert_eq!(resolved.command, task.command);
        assert_eq!(resolved.args, task.args);
    }

    #[test]
    fn test_errors_on_missing_zed_variable() {
        let task = TaskTemplate {
            label: "My task".into(),
            command: "echo".into(),
            args: vec!["$ZED_VARIABLE".into()],
            ..Default::default()
        };
        assert!(task
            .resolve_task(TEST_ID_BASE, &TaskContext::default())
            .is_none());
    }

    #[test]
    fn test_symbol_dependent_tasks() {
        let task_with_all_properties = TaskTemplate {
            label: "test_label".to_string(),
            command: "test_command".to_string(),
            args: vec!["test_arg".to_string()],
            env: HashMap::from_iter([("test_env_key".to_string(), "test_env_var".to_string())]),
            ..TaskTemplate::default()
        };
        let cx = TaskContext {
            cwd: None,
            task_variables: TaskVariables::from_iter(Some((
                VariableName::Symbol,
                "test_symbol".to_string(),
            ))),
        };

        for (i, symbol_dependent_task) in [
            TaskTemplate {
                label: format!("test_label_{}", VariableName::Symbol.template_value()),
                ..task_with_all_properties.clone()
            },
            TaskTemplate {
                command: format!("test_command_{}", VariableName::Symbol.template_value()),
                ..task_with_all_properties.clone()
            },
            TaskTemplate {
                args: vec![format!(
                    "test_arg_{}",
                    VariableName::Symbol.template_value()
                )],
                ..task_with_all_properties.clone()
            },
            TaskTemplate {
                env: HashMap::from_iter([(
                    "test_env_key".to_string(),
                    format!("test_env_var_{}", VariableName::Symbol.template_value()),
                )]),
                ..task_with_all_properties.clone()
            },
        ]
        .into_iter()
        .enumerate()
        {
            let resolved = symbol_dependent_task
                .resolve_task(TEST_ID_BASE, &cx)
                .unwrap_or_else(|| panic!("Failed to resolve task {symbol_dependent_task:?}"));
            assert_eq!(
                resolved.substituted_variables,
                HashSet::from_iter(Some(VariableName::Symbol)),
                "(index {i}) Expected the task to depend on symbol task variable: {resolved:?}"
            )
        }
    }

    #[track_caller]
    fn assert_substituted_variables(resolved_task: &ResolvedTask, mut expected: Vec<VariableName>) {
        let mut resolved_variables = resolved_task
            .substituted_variables
            .iter()
            .cloned()
            .collect::<Vec<_>>();
        resolved_variables.sort_by_key(|var| var.to_string());
        expected.sort_by_key(|var| var.to_string());
        assert_eq!(resolved_variables, expected)
    }

    #[test]
    fn substitute_funky_labels() {
        let faulty_go_test = TaskTemplate {
            label: format!(
                "go test {}/{}",
                VariableName::Symbol.template_value(),
                VariableName::Symbol.template_value(),
            ),
            command: "go".into(),
            args: vec![format!(
                "^{}$/^{}$",
                VariableName::Symbol.template_value(),
                VariableName::Symbol.template_value()
            )],
            ..TaskTemplate::default()
        };
        let mut context = TaskContext::default();
        context
            .task_variables
            .insert(VariableName::Symbol, "my-symbol".to_string());
        assert!(faulty_go_test.resolve_task("base", &context).is_some());
    }
}<|MERGE_RESOLUTION|>--- conflicted
+++ resolved
@@ -45,23 +45,20 @@
     /// * `never` — avoid changing current terminal pane focus, but still add/reuse the task's tab there
     #[serde(default)]
     pub reveal: RevealStrategy,
-<<<<<<< HEAD
-    /// If this task should start a debugger or not
-    #[serde(default)]
-    pub task_type: TaskType,
-    /// Specific configuration for the debug adapter
-    /// This is only used if `task_type` is `Debug`
-    #[serde(default)]
-    pub debug_adapter: Option<DebugAdapterConfig>,
-
-=======
     /// What to do with the terminal pane and tab, after the command had finished:
     /// * `never` — do nothing when the command finishes (default)
     /// * `always` — always hide the terminal tab, hide the pane also if it was the last tab in it
     /// * `on_success` — hide the terminal tab on task success only, otherwise behaves similar to `always`.
     #[serde(default)]
     pub hide: HideStrategy,
->>>>>>> 87d93033
+    /// If this task should start a debugger or not
+    #[serde(default)]
+    pub task_type: TaskType,
+    /// Specific configuration for the debug adapter
+    /// This is only used if `task_type` is `Debug`
+    #[serde(default)]
+    pub debug_adapter: Option<DebugAdapterConfig>,
+
     /// Represents the tags which this template attaches to. Adding this removes this task from other UI.
     #[serde(default)]
     pub tags: Vec<String>,
